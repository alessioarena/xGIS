import os
import re
import logging
import subprocess
from distutils.spawn import find_executable
<<<<<<< HEAD
from time import sleep
try:
    import arcpy
    arcpy.env.autoCancelling = False
except ImportError:
    pass
logger = logging.getLogger(__name__)
ch = logging.StreamHandler()
formatter = logging.Formatter('%(levelname)s: %(message)s')
ch.setFormatter(formatter)
logger.addHandler(ch)

=======
import ARClogger
module_logger = ARClogger.initialise_logger(to_file=False, force=False)
>>>>>>> fd9a833d

class UserCancelled(Exception):
    pass


class Executor(object):
    cmd_line = False
    executable = False
    cwd = os.getcwd()
    _environ = os.environ.copy()
    logger = module_logger

    def __init__(self, cmd_line, executable=False, external_libs=False, cwd=False, logger=False):
        """Initialize the Executor object setting the parameters for the subprocess call

        Arguments:
        -----------
        cmd_line : list of str
            list of strings that will be converted to the command line to run.
            the first item must be the script or exe file
        executable : str, optional (default : False)\n
            path to executable to use. This will default to current python interpreter
            if None, than the first item of cmd_line must be an executable (exe) itself
        external_libs : str or list of str, optional (default : False)\n
            path(s) to external libs folder
            the actual path(s) will be added to the PATH variable for the subprocess call
            other common subfolders (e.g. 'lib', 'bin') may be added if they exists
        cwd : str, optional (default : os.getcwd())
            path to working directory to use for the subprocess call
        logger : logging.Logger, optional (default : False)
            logging.Logger to use for stream handling.
            If False, it will default to an internal logging.Logger
            If None, logging will be disabled for anything but ERROR and CRITICAL levels

        Returns:
        -----------
        out : Executor instance
            Object containing settings (and methods to change them) for the subprocess call. Use Executor.run() to run the task
        """
        # test and set the working directory
        self.set_cwd(cwd)
        # test and set executable, defaulting to python interpreter
        self.set_executable(executable)
        # test and set the command line arguments, adding the executable
        self.set_cmd_line(cmd_line)
        # test and set the external_libs folder
        self.set_external_libs(external_libs)
        # set the logger
        self.set_logger(logger)


    def _check_paths(self, dir, is_file=False, is_dir=False, is_executable=False):
        if (is_file + is_dir + is_executable) != 1:
            raise ValueError("Only one of 'is_file', 'is_folder' and 'is_executable' can be passed")
        else:
            if is_file:
                test = lambda x: os.path.isfile(x)
                test_str = 'file'
            elif is_dir:
                test = lambda x: os.path.isdir(x)
                test_str = 'directory'
            else:
                test = lambda x: os.path.isfile(x) and os.access(x, os.X_OK)
                test_str = 'executable'
        # testing both the 'local' path and the 'working directory' one
        for d in [os.path.abspath(dir), os.path.join(self.cwd, dir)]:
            if test(d):
                return d
        else:
            raise IOError("The argument '{0}' is not pointing to a valid {1}".format(dir, test_str))

    def set_executable(self, executable):
        """Method to set a new executable parameter

        Arguments:
        -----------
        executable : str, False or None
            path to executable
            if False, it will default to current python interpreter
            if None, it will expect the first item in cmd_line to be an executable(.exe) itself
        """
        # if we pass a value
        if isinstance(executable, (str, unicode)):
            self.logger.debug('input executable kwd: {0}'.format(executable))
            # test if exists and can be executed
            exe = self._check_paths(executable, is_executable=True)
            self.logger.debug('found matching executable: {0}'.format(exe))
            # assign
            self.executable = exe
        # if we don't want one (the script IS the executable)
        elif executable is None:
            self.executable = None
        # if we want the dafault one
        elif executable is False:
            try:
                # search for the one closest to the library os
                self.executable = self.find_py_exe(False)
            except RuntimeError:
                # if we don't find one, try using sys.executable (this fails in ArcMap)
                self.executable = sys.executable
        else:
            raise TypeError("The executable argument must be a string, None or False")

    def set_cmd_line(self, cmd_line):
        """Method to set a new cmd_line parameter

        Arguments:
        -----------
        cmd_line : list of str
            arguments to be converted to command line call
            every item will be threated as a single argument (be mindful of that!)
            the first item will be checked, and it is expected to be a script or your executable.
            In this last case it will trigger a set_executable(None)
        """
        # args must be a list
        if not isinstance(cmd_line, list):
            raise TypeError("The 'cmd_line' argument must be a list of strings")
        # in fact must be a list of strings
        if not all([isinstance(x, (str, unicode)) for x in cmd_line]):
            list_error = ', '.join(['{0}[{1}]'.format(str(a), type(a)) for a in cmd_line])
            raise TypeError("The 'cmd_line' argument must be a list of strings. You passed: {}".format(list_error))
        cmd_line = cmd_line[:]  # to copy the list
        script = cmd_line.pop(0) # remove the first argument (script/executable) for testing
        try:
            # is this in any of the folders we know?
            script_path = self._check_paths(script, is_file=True)
            # it exists, and it is an executable itself, so we need to remove the attribute executable
            if script_path.endswith('.exe'):
                self.set_executable(None)
        except IOError:
            # We could not find it in the folders we know, so let's do a system-wide search
            script_path = find_executable(script)
            if script_path is None:
                raise TypeError('The first argument must be your script/executable. Could not resolve {0}'.format(script))
            # found it!
            if self.executable is not None:
                # this is to handle the case when we pass 'python.exe', but we specified one that is different than the one that find_executable returned
                if os.path.basename(self.executable) != os.path.basename(script_path):
                    self.set_executable(None)
                else:
                    # python.exe exists, but we want to use a different one
                    script_path = os.path.basename(script_path)

        # adding back the first item as an absolute path
        self.cmd_line = [script_path] + cmd_line

    def set_cwd(self, cwd):
        """Method to set a new cwd parameter

        Arguments:
        -----------
        cwd : str
            path to new working directory.
            It will be passed to the subprocess call, so make sure that your arguments are specified relatively to this path
        """
        if cwd:
            if not isinstance(cwd, (str, unicode)):
                raise TypeError("the 'cwd' argument must a string")
            # check the path and assign it
            self.cwd = self._check_paths(cwd, is_dir=True)
        else:
            # default to current working directory
            self.cwd = os.getcwd()

    def set_external_libs(self, external_libs):
        """Method to create a new environment to be passed to the subprocess call

        Arguments:
        -----------
        external_libs : str or list of str
            path(s) to folder containing your libraries.
            Those paths will be prepended to your PATH environmental variable, so will have priority over other locations
            The method will recursively descend this location, searching for specific subfolder (like path/lib/site-packages or path/bin).
            If those are found, they will be added to your PATH
            This script will also generate/modify your PYTHONPATH
        """
        # one path passed
        if isinstance(external_libs, (str, unicode)):
            # check the path
            external_libs = self._check_paths(external_libs, is_dir=True)
            # copy the environment
            self._environ = os.environ.copy()
            # now let's add the path_to_libraries that we know
            self._set_lib_path(external_libs)

        # multiple paths passed
        elif isinstance(external_libs, list) and all([isinstance(x, (str, unicode)) for x in external_libs]):
            external_libs_copy = external_libs[:]  # to make a copy
            external_libs = []
            for e_l in external_libs_copy:
                try:
                    external_libs.append(self._check_paths(e_l, is_dir=True))
                except IOError:
                    raise IOError("The 'external_libs' argument has at least one non-valid folder. Couldn't resolve {0}".format(e_l))

            self._environ = os.environ.copy()
            for p in external_libs[::-1]:
                self._set_lib_path(os.path.abspath(p))

        # no path passed, default to current environment
        elif external_libs is False:
            # default to a copy of the current environment
            self._environ = os.environ.copy()
        else:
            raise TypeError("The 'external_libs' argument must be a string or list of strings")

    def set_logger(self, i_logger):
        """Method to set up the Logger used by the object
        
        Arguments:
        -----------
        i_logger : logging.Logger
            Logger to use for stream handling
            if False, it will default to a default internal Logger
            if None, DEBUG, INFO and WARNING will be suppressed, allowing only ERROR and CRITICAL
        """
        if isinstance(i_logger, logging.Logger):
            # assigning the input logger
            self.logger = i_logger
        elif i_logger is None:
            # using the default one but muted for INFO, DEBUG and WARNING
            self.logger = module_logger
            self.logger.setLevel(logging.ERROR)
        elif i_logger is False:
            # using the default one
            self.logger = module_logger
            self.logger.setLevel(logging.INFO)

        else:
            raise TypeError("The argument 'logger' must be a Logger object, None or False")

    def info(self):
        """Method to print all parameters
        """
        self.logger.info('Current settings are:')
        self._info_printer('executable', str(self.executable))
        self._info_printer('working directory', str(self.cwd))
        self._info_printer('arguments', self.cmd_line)
        self._info_printer('PATH', self._environ['PATH'].split(';'))
        try:
            self._info_printer('PYTHONPATH', self._environ['PYTHONPATH'].split(';'))
        except KeyError:
            pass
        try:
            self._info_printer('GDAL_DRIVER_PATH', self._environ['GDAL_DRIVER_PATH'].split(';'))
        except KeyError:
            pass
        try:
            self._info_printer('GDAL_DATA', self._environ['GDAL_DATA'].split(';'))
        except KeyError:
            pass

    def _info_printer(self, head, to_print):
        # head is the line header, like PATH or "working directory"
        # to_print is the list of info to print
        if isinstance(to_print, (str, unicode)):
            self.logger.info('   %-20s: %-20s' % (head, to_print))
        elif isinstance(to_print, list):
            # splitting them into multiple lines
            for s in to_print:
                self.logger.info('   %-20s: %-20s' % (head, s))
                # removing the line header after the first line
                head = ''

    def run(self):
        """Execute the task using the current configuration
        It returns a list of string obtained by scanning through the subprocess output stream.
        To have your result path returned in this way, please make sure to print a line matching this pattern: "RESULT: (.*)\\r\\n"
        e.g. INFO:root: 2018-03-06 12:00:00 blabla RESULT: C:/test_data/result_table.xls
        """
        # setting up some stuff to hide cmd windows if necessary
        startupinfo = subprocess.STARTUPINFO()
        startupinfo.dwFlags = subprocess.STARTF_USESHOWWINDOW
        startupinfo.wShowWindow = subprocess.SW_HIDE

<<<<<<< HEAD
        # set subprocess arguments
=======
        # prepending the executable if necessary
>>>>>>> fd9a833d
        if self.executable is None or self.cmd_line[0].endswith('.exe'):
            cmd_line = self.cmd_line
        else:
            cmd_line = [os.path.basename(self.executable)] + self.cmd_line
<<<<<<< HEAD
        # print execution parameters
=======

        # printing some stuff
>>>>>>> fd9a833d
        self.logger.info('Running ' + self.cmd_line[0] + ' externally')
        self.logger.info('   Working directory ' + str(self.cwd))
        self.logger.info('   Executable ' + str(self.executable))
        self.logger.info('   Arguments ' + ' '.join(cmd_line))

<<<<<<< HEAD
        # start the non-blocking subprocess
=======
        # now we roll!
>>>>>>> fd9a833d
        run = subprocess.Popen(
            cmd_line,
            executable=self.executable,
            env=self._environ,
            stdout=subprocess.PIPE,
            stderr=subprocess.PIPE,
            startupinfo=startupinfo,
            cwd=self.cwd
        )

<<<<<<< HEAD
        try:
            # monitor the process in parallel, printing the output stream as it comes
            result = self._stream_handler(run)
        except KeyboardInterrupt:  # handle user cancellation
            run.kill()
            try:
                # restore the autoCancelling function in ArcGIS
                arcpy.env.autoCancelling = True
            except:
                pass
            raise
=======
        # check that stdout, stderr, return code and return the list of results if any
        result = self._stream_handler(run)

>>>>>>> fd9a833d
        return result

    def _stream_handler(self, popen):
        results = []
<<<<<<< HEAD
        # monitor and print output stream as it comes
        for l, r in self._print_stream(popen.stdout):
            self.logger.info('   {0}'.format(l))
            results.extend(r)
            try:
                # check if user cancelled in ArcGIS
                if arcpy.env.isCancelled:
                    self.logger.warning('Detected user cancellation')
                    raise KeyboardInterrupt
            except (NameError, AttributeError):
                pass

        # check the return code for abnormal termination
        if popen.returncode > 0:
            # if this is the case, print the error stream as well
            for l, _ in self._print_stream(popen.stderr):
                self.logger.error('   {0}'.format(l))

            # raise the error code
            raise subprocess.CalledProcessError(popen.returncode)
        else:
            # all good!
            self.logger.info('Execution completed!')

        try:
            arcpy.env.autoCancelling = True
        except:
            pass
=======

        # something went wrong
        if popen.returncode > 0:
            if e:
                if o:
                    # printing the stdout first
                    self.logger.info(' ' * 3 + o.replace('\n', '\n' + ' ' * 3))
                # now the stderr
                self.logger.error(' ' * 3 + e.replace('\n', '\n' + ' ' * 3))
            # killing everything and printing the return code
            raise RuntimeError('Execution could not be completed return code was ' + str(popen.returncode))
        # all good!
        if o:
            self.logger.info(' ' * 3 + o.replace('\n', '\n' + ' ' * 3))
            # find the pattern
            results = re.findall('RESULT: ([^\r\n]*)', o)
        self.logger.info('Execution completed!')

        # return the results
>>>>>>> fd9a833d
        if len(results) > 0:
            return results
        return True

<<<<<<< HEAD
    @staticmethod
    def _print_stream(stream):
        # this is a non-blocking generator that monitors the stream till it reaches the end (end of execution)
        if stream:
            for line in iter(stream.readline, ""):
                result = re.findall('RESULT: ([^\r\n]*)', line)
                yield line, result
            stream.close()
=======
>>>>>>> fd9a833d

    def _set_lib_path(self, extlib_path):
        _path = []
        _pythonpath = []

        if self._check_dir_path(extlib_path):
            # C://Tests/blabla/external_libs
            _path.extend(self._check_dir_path(extlib_path))  # CONDA PIP

            # C://Tests/blabla/external_libs/DLLs
            _pythonpath.extend(self._check_dir_path(os.path.join(extlib_path, 'DLLs')))  # CONDA
            # C://Tests/blabla/external_libs/bin
            _path.extend(self._check_dir_path(os.path.join(extlib_path, 'bin')))  # CONDA

            # C://Tests/blabla/external_libs/lib
            lib_path = self._check_dir_path(os.path.join(extlib_path, 'lib'), True)  # CONDA
            if lib_path:
                _pythonpath.append(lib_path)

                # C://Tests/blabla/external_libs/lib/site-packages
                _pythonpath.extend(self._check_dir_path(os.path.join(lib_path, 'site-packages')))  # CONDA PIP
                # C://Tests/blabla/external_libs/lib/lib-tk
                _pythonpath.extend(self._check_dir_path(os.path.join(lib_path, 'lib-tk')))  # CONDA
                # C://Tests/blabla/external_libs/lib/plat-win
                _pythonpath.extend(self._check_dir_path(os.path.join(lib_path, 'plat-win')))  # CONDA

            # C://Tests/blabla/external_libs/Library
            libos_path = self._check_dir_path(os.path.join(extlib_path, 'Library'), True)
            if libos_path:
                _path.append(libos_path)

                # C://Tests/blabla/external_libs/Library/bin
                _path.extend(self._check_dir_path(libos_path, 'bin'))  # CONDA
                # C://Tests/blabla/external_libs/Library/usr/bin
                _path.extend(self._check_dir_path(libos_path, 'usr' + os.sep + 'bin'))  # CONDA
                # C://Tests/blabla/external_libs/Library/mingw-w64/bin
                _path.extend(self._check_dir_path(libos_path, 'mingw-w64' + os.sep + 'bin'))  # CONDA

            self.logger.debug('PATH: {0}'.format(str(_path)))
            self.logger.debug('PYTHONPATH: {0}'.format(str(_pythonpath)))
            # special case for pip
            if len(_pythonpath) == 2 and _pythonpath[0] == lib_path:
                _path.extend(_pythonpath)
                _pythonpath = _path

            try:
                self._environ['PATH'] = ';'.join(_path + [self._environ['PATH']]).encode('utf8')
            except KeyError:
                self._environ['PATH'] = ';'.join(_path).encode('utf8')
            try:
                self._environ['PYTHONPATH'] = ';'.join(_pythonpath + [self._environ['PYTHONPATH']]).encode('utf8')
            except KeyError:
                self._environ['PYTHONPATH'] = ';'.join(_pythonpath).encode('utf8')

            # special case for GDAL
            # C://Tests/blabla/external_libs/osgeo or
            # C://Tests/blabla/external_libs/site-packages/osgeo
            for gdal_path in [os.path.join(os.path.dirname(extlib_path), 'osgeo'), os.path.join(os.path.join(lib_path, 'site-packages'), 'osgeo')]:
                if os.path.isdir(gdal_path):
                    # C://Tests/blabla/external_libs/osgeo/gdalplugins or
                    # C://Tests/blabla/external_libs/site-packages/osgeo/gdalplugins
                    gdal_plugins = self._check_dir_path(os.path.join(gdal_path, 'gdalplugins'), True)
                    # C://Tests/blabla/external_libs/osgeo/gdal-data or
                    # C://Tests/blabla/external_libs/site-packages/osgeo/gdal-data
                    gdal_data = self._check_dir_path(os.path.join(gdal_path, 'gdal-data'), True)
                    self._environ['PATH'] = ';'.join([gdal_path, gdal_data, gdal_plugins, self._environ['PATH']]).encode('utf8')
                    self._environ['GDAL_DRIVER_PATH'] = gdal_plugins.encode('utf8')
                    self._environ['GDAL_DATA'] = gdal_data.encode('utf8')
                    break

        else:
            raise IOError('The path {0} could not be found'.format(str(extlib_path)))

    @staticmethod
    def _check_dir_path(p, str=False):
        if os.path.isdir(p):
            if str:
                return p
            return [p]
        else:
            if str:
                return ''
            return []

    @staticmethod
    def find_py_exe(w_exe=False):
        """Utility to find the python or pythonw executable in the ArcGIS environment.

        This is generally achieved by calling sys.executable, but when using ArcMap this variable is assigned to ArcMap.exe
        This tool will import os, then use the os.__file__ variable and walk up its path to find the python.exe

        Arguments:
        -----------
        w_exe : bool
            Return pythonw.exe instead of python.exe (default: False)

        Returns:
        -----------
        out : str
            full path of python executable
        """
        if w_exe:
            exe = ['pythonw.exe']
        else:
            exe = ['python.exe']
        os_path = os.__file__.split(os.sep)
        path = os_path[:-1]
        # to handle the drive in a cmd compatible way (C:// and not C:)
        for i, p in enumerate(os_path):
            if p.endswith(':'):
                path[i] = p + os.sep
        # loop through the directory from os to system dirve
        while len(path) > 0:
            py_exe_path = os.path.join(*path + exe)
            if os.path.isfile(py_exe_path):
                return py_exe_path
            path.pop(-1)
        raise RuntimeError('Could not find the python executable')<|MERGE_RESOLUTION|>--- conflicted
+++ resolved
@@ -3,23 +3,14 @@
 import logging
 import subprocess
 from distutils.spawn import find_executable
-<<<<<<< HEAD
 from time import sleep
 try:
     import arcpy
     arcpy.env.autoCancelling = False
 except ImportError:
     pass
-logger = logging.getLogger(__name__)
-ch = logging.StreamHandler()
-formatter = logging.Formatter('%(levelname)s: %(message)s')
-ch.setFormatter(formatter)
-logger.addHandler(ch)
-
-=======
 import ARClogger
 module_logger = ARClogger.initialise_logger(to_file=False, force=False)
->>>>>>> fd9a833d
 
 class UserCancelled(Exception):
     pass
@@ -295,31 +286,18 @@
         startupinfo.dwFlags = subprocess.STARTF_USESHOWWINDOW
         startupinfo.wShowWindow = subprocess.SW_HIDE
 
-<<<<<<< HEAD
         # set subprocess arguments
-=======
-        # prepending the executable if necessary
->>>>>>> fd9a833d
         if self.executable is None or self.cmd_line[0].endswith('.exe'):
             cmd_line = self.cmd_line
         else:
             cmd_line = [os.path.basename(self.executable)] + self.cmd_line
-<<<<<<< HEAD
         # print execution parameters
-=======
-
-        # printing some stuff
->>>>>>> fd9a833d
         self.logger.info('Running ' + self.cmd_line[0] + ' externally')
         self.logger.info('   Working directory ' + str(self.cwd))
         self.logger.info('   Executable ' + str(self.executable))
         self.logger.info('   Arguments ' + ' '.join(cmd_line))
 
-<<<<<<< HEAD
         # start the non-blocking subprocess
-=======
-        # now we roll!
->>>>>>> fd9a833d
         run = subprocess.Popen(
             cmd_line,
             executable=self.executable,
@@ -330,7 +308,6 @@
             cwd=self.cwd
         )
 
-<<<<<<< HEAD
         try:
             # monitor the process in parallel, printing the output stream as it comes
             result = self._stream_handler(run)
@@ -342,16 +319,10 @@
             except:
                 pass
             raise
-=======
-        # check that stdout, stderr, return code and return the list of results if any
-        result = self._stream_handler(run)
-
->>>>>>> fd9a833d
         return result
 
     def _stream_handler(self, popen):
         results = []
-<<<<<<< HEAD
         # monitor and print output stream as it comes
         for l, r in self._print_stream(popen.stdout):
             self.logger.info('   {0}'.format(l))
@@ -380,32 +351,10 @@
             arcpy.env.autoCancelling = True
         except:
             pass
-=======
-
-        # something went wrong
-        if popen.returncode > 0:
-            if e:
-                if o:
-                    # printing the stdout first
-                    self.logger.info(' ' * 3 + o.replace('\n', '\n' + ' ' * 3))
-                # now the stderr
-                self.logger.error(' ' * 3 + e.replace('\n', '\n' + ' ' * 3))
-            # killing everything and printing the return code
-            raise RuntimeError('Execution could not be completed return code was ' + str(popen.returncode))
-        # all good!
-        if o:
-            self.logger.info(' ' * 3 + o.replace('\n', '\n' + ' ' * 3))
-            # find the pattern
-            results = re.findall('RESULT: ([^\r\n]*)', o)
-        self.logger.info('Execution completed!')
-
-        # return the results
->>>>>>> fd9a833d
         if len(results) > 0:
             return results
         return True
 
-<<<<<<< HEAD
     @staticmethod
     def _print_stream(stream):
         # this is a non-blocking generator that monitors the stream till it reaches the end (end of execution)
@@ -414,8 +363,6 @@
                 result = re.findall('RESULT: ([^\r\n]*)', line)
                 yield line, result
             stream.close()
-=======
->>>>>>> fd9a833d
 
     def _set_lib_path(self, extlib_path):
         _path = []
